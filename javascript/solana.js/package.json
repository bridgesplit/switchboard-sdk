{
  "name": "@switchboard-xyz/switchboard-v2",
<<<<<<< HEAD
  "version": "0.0.140",
=======
  "version": "0.0.142",
>>>>>>> 7a6f6940
  "license": "MIT",
  "author": "mitch@switchboard.xyz",
  "description": "API wrapper for intergating with the Switchboardv2 program",
  "keywords": [
    "oracle",
    "solana",
    "Defi"
  ],
  "repository": {
    "type": "git",
    "url": "https://github.com/switchboard-xyz/switchboard-v2",
    "directory": "javascript/solana.js"
  },
  "homepage": "https://docs.switchboard.xyz",
  "files": [
    "lib",
    "src",
    "package.json"
  ],
  "exports": {
    ".": {
      "import": "./lib/esm/index.js",
      "require": "./lib/cjs/index.js"
    },
    "./package.json": "./package.json"
  },
  "main": "lib/cjs/index.js",
  "module": "lib/esm/index.js",
  "types": "lib/cjs/index.d.ts",
  "scripts": {
    "docgen": "typedoc --entryPoints src/index.ts --out ../../website/static/api/ts",
    "build:cjs": "tsc -p tsconfig.cjs.json",
    "build:esm": "tsc",
    "build": "yarn build:cjs && yarn build:esm",
    "watch": "tsc -p tsconfig.cjs.json --watch",
    "test": "ts-mocha -p ./tsconfig.cjs.json --require ts-node/register -t 1000000 ./tests/*.tests.ts",
    "lint": "eslint --fix-dry-run --ext .ts src/**/*.ts",
    "prepublishOnly": "shx rm -rf lib && yarn build"
  },
  "peerDependencies": {
    "@solana/spl-governance": "^0.0.34",
    "@solana/web3.js": "^1.44.3"
  },
  "dependencies": {
    "@project-serum/anchor": "^0.24.2",
    "@solana/spl-governance": "^0.0.34",
    "@solana/spl-token-v2": "npm:@solana/spl-token@^0.2.0",
    "@solana/web3.js": "^1.44.3",
<<<<<<< HEAD
    "@switchboard-xyz/common": "^2.1.3",
=======
    "@switchboard-xyz/common": "^2.1.0",
>>>>>>> 7a6f6940
    "assert": "^2.0.0",
    "big.js": "^6.2.1",
    "bs58": "^5.0.0",
    "chan": "^0.6.1",
    "crypto-js": "^4.0.0",
    "glob": "^8.0.3",
    "lodash": "^4.17.21",
    "long": "^4.0.0",
    "mocha": "^9.1.1",
    "node-fetch": "^3.2.6"
  },
  "devDependencies": {
    "@types/big.js": "^6.1.6",
    "@types/long": "^4.0.1",
    "@types/mocha": "^9.0.0",
    "@types/node": "^17.0.45",
    "shx": "^0.3.4",
    "ts-mocha": "^9.0.2",
    "typedoc": "^0.23.8",
    "typescript": "^4.7"
  },
  "gitHead": "9ee13d31a3577767061bd90f57fe4629b9a89e1a"
}<|MERGE_RESOLUTION|>--- conflicted
+++ resolved
@@ -1,10 +1,6 @@
 {
   "name": "@switchboard-xyz/switchboard-v2",
-<<<<<<< HEAD
-  "version": "0.0.140",
-=======
   "version": "0.0.142",
->>>>>>> 7a6f6940
   "license": "MIT",
   "author": "mitch@switchboard.xyz",
   "description": "API wrapper for intergating with the Switchboardv2 program",
@@ -53,11 +49,7 @@
     "@solana/spl-governance": "^0.0.34",
     "@solana/spl-token-v2": "npm:@solana/spl-token@^0.2.0",
     "@solana/web3.js": "^1.44.3",
-<<<<<<< HEAD
     "@switchboard-xyz/common": "^2.1.3",
-=======
-    "@switchboard-xyz/common": "^2.1.0",
->>>>>>> 7a6f6940
     "assert": "^2.0.0",
     "big.js": "^6.2.1",
     "bs58": "^5.0.0",
