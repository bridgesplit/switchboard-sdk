import * as anchor from '@project-serum/anchor';
import * as errors from '../errors';
import * as types from '../generated';
import { SwitchboardProgram } from '../program';
import { Account } from './account';
import * as spl from '@solana/spl-token';
import {
  Keypair,
  PublicKey,
  SystemProgram,
  TransactionInstruction,
  TransactionSignature,
} from '@solana/web3.js';
import { AggregatorAccount } from './aggregatorAccount';
import { QueueAccount } from './queueAccount';
import { TransactionObject } from '../transaction';
import { BN } from 'bn.js';

/**
 * Account type representing an {@linkcode AggregatorAccount}'s pre-funded escrow used to reward {@linkcode OracleAccount}'s for responding to open round requests.
 *
 * Data: {@linkcode types.LeaseAccountData}
 */
export class LeaseAccount extends Account<types.LeaseAccountData> {
  static accountName = 'LeaseAccountData';

  /**
   * Get the size of an {@linkcode LeaseAccount} on-chain.
   */
  public size = this.program.account.leaseAccountData.size;

  /**
   * Loads a LeaseAccount from the expected PDA seed format.
   * @param program The Switchboard program for the current connection.
   * @param queue The queue pubkey to be incorporated into the account seed.
   * @param aggregator The aggregator pubkey to be incorporated into the account seed.
   * @return LeaseAccount and PDA bump.
   */
  public static fromSeed(
    program: SwitchboardProgram,
    queue: PublicKey,
    aggregator: PublicKey
  ): [LeaseAccount, number] {
    const [publicKey, bump] = anchor.utils.publicKey.findProgramAddressSync(
      [Buffer.from('LeaseAccountData'), queue.toBytes(), aggregator.toBytes()],
      program.programId
    );
    return [new LeaseAccount(program, publicKey), bump];
  }

  /**
   * Retrieve and decode the {@linkcode types.LeaseAccountData} stored in this account.
   */
  public async loadData(): Promise<types.LeaseAccountData> {
    const data = await types.LeaseAccountData.fetch(
      this.program,
      this.publicKey
    );
    if (data === null) throw new errors.AccountNotFoundError(this.publicKey);
    return data;
  }

  static getWallets(
    jobAuthorities: Array<PublicKey>,
    mint: PublicKey
  ): {
    wallets: Array<{ publicKey: PublicKey; bump: number }>;
    walletBumps: Uint8Array;
  } {
    const wallets: Array<{ publicKey: PublicKey; bump: number }> = [];
    const walletBumps: Array<number> = [];

    for (const jobAuthority in jobAuthorities) {
      const authority = new PublicKey(jobAuthority);
      if (!jobAuthority || PublicKey.default.equals(authority)) {
        continue;
      }
      const [jobWallet, bump] = anchor.utils.publicKey.findProgramAddressSync(
        [
          authority.toBuffer(),
          spl.TOKEN_PROGRAM_ID.toBuffer(),
          mint.toBuffer(),
        ],
        spl.ASSOCIATED_TOKEN_PROGRAM_ID
      );
      wallets.push({ publicKey: jobWallet, bump });
      walletBumps.push(bump);
    }

    return { wallets, walletBumps: new Uint8Array(walletBumps) };
  }

  static async createInstructions(
    program: SwitchboardProgram,
    payer: PublicKey,
    params: {
      aggregatorAccount: AggregatorAccount;
      queueAccount: QueueAccount;
      loadAmount?: number;
      funderTokenAccount?: PublicKey;
      funderAuthority?: Keypair;
      withdrawAuthority?: PublicKey;
      jobAuthorities: Array<PublicKey>;
    }
  ): Promise<[LeaseAccount, TransactionObject]> {
    const loadAmount = params.loadAmount ?? 0;
    const loadTokenAmountBN = program.mint.toTokenAmountBN(loadAmount);

    const funderAuthority = params.funderAuthority
      ? params.funderAuthority.publicKey
      : payer;

    const [funderTokenAccount, wrapTxn] =
      params.loadAmount && params.loadAmount > 0
        ? await program.mint.getOrCreateWrappedUserInstructions(
            payer,
            { fundUpTo: params.loadAmount ?? 0 },
            params.funderAuthority
          )
        : [
            program.mint.getAssociatedAddress(funderAuthority),
            new TransactionObject(payer, [], []),
          ];

    const [leaseAccount, leaseBump] = LeaseAccount.fromSeed(
      program,
      params.queueAccount.publicKey,
      params.aggregatorAccount.publicKey
    );

    const [escrow] = anchor.utils.publicKey.findProgramAddressSync(
      [
        leaseAccount.publicKey.toBuffer(),
        spl.TOKEN_PROGRAM_ID.toBuffer(),
        program.mint.address.toBuffer(),
      ],
      spl.ASSOCIATED_TOKEN_PROGRAM_ID
    );

    const { walletBumps } = LeaseAccount.getWallets(
      params.jobAuthorities,
      program.mint.address
    );

    const leaseInitTxn = new TransactionObject(
      payer,
      [
        spl.createAssociatedTokenAccountInstruction(
          payer,
          escrow,
          leaseAccount.publicKey,
          program.mint.address
        ),
        types.leaseInit(
          program,
          {
            params: {
              loadAmount: loadTokenAmountBN,
              withdrawAuthority: params.withdrawAuthority ?? payer,
              leaseBump: leaseBump,
              stateBump: program.programState.bump,
              walletBumps: walletBumps,
            },
          },
<<<<<<< HEAD
        },
        {
          lease: leaseAccount.publicKey,
          queue: params.queueAccount.publicKey,
          aggregator: params.aggregatorAccount.publicKey,
          payer: payer,
          systemProgram: SystemProgram.programId,
          tokenProgram: spl.TOKEN_PROGRAM_ID,
          funder: funderTokenAccount,
          owner: funderAuthority,
          escrow: escrow,
          programState: program.programState.publicKey,
          mint: program.mint.address,
        }
      )
=======
          {
            lease: leaseAccount.publicKey,
            queue: params.queuePubkey,
            aggregator: params.aggregatorPubkey,
            payer: payer,
            systemProgram: SystemProgram.programId,
            tokenProgram: spl.TOKEN_PROGRAM_ID,
            funder: funderTokenAccount,
            owner: funderAuthority,
            escrow: escrow,
            programState: program.programState.publicKey,
            mint: program.mint.address,
          }
        ),
      ],
      params.funderAuthority ? [params.funderAuthority] : []
>>>>>>> 96e5ba4e
    );

    const packed = TransactionObject.pack([wrapTxn, leaseInitTxn]);
    if (packed.length > 1) {
      throw new Error(`Failed to pack transactions into a single transactions`);
    }

    return [leaseAccount, packed[0]];
  }

  public static async create(
    program: SwitchboardProgram,
    params: {
      aggregatorAccount: AggregatorAccount;
      queueAccount: QueueAccount;
      loadAmount?: number;
      funderTokenAccount?: PublicKey;
      funderAuthority?: Keypair;
      withdrawAuthority?: PublicKey;
      jobAuthorities: Array<PublicKey>;
    }
  ): Promise<[LeaseAccount, TransactionSignature]> {
    const [leaseAccount, transaction] = await LeaseAccount.createInstructions(
      program,
      program.walletPubkey,
      params
    );

    const signature = await program.signAndSend(transaction);
    return [leaseAccount, signature];
  }

  public async getBalance(): Promise<number> {
    const lease = await this.loadData();
    const escrow = await spl.getAccount(this.program.connection, lease.escrow);
    return this.program.mint.fromTokenAmount(escrow.amount);
  }

  /**
   * Estimate the time remaining on a given lease
   * @params void
   * @returns number milliseconds left in lease (estimate)
   */
  public async estimatedLeaseTimeRemaining(): Promise<number> {
    // get lease data for escrow + aggregator pubkeys
    const lease = await this.loadData();
    const coder = this.program.coder;

    const accountInfos = await this.program.connection.getMultipleAccountsInfo([
      lease.aggregator,
      lease.queue,
    ]);

    // decode aggregator
    const aggregatorAccountInfo = accountInfos.shift();
    if (!aggregatorAccountInfo) {
      throw new errors.AccountNotFoundError(lease.aggregator);
    }
    const aggregator: types.AggregatorAccountData = coder.decode(
      AggregatorAccount.accountName,
      aggregatorAccountInfo.data
    );

    // decode queue
    const queueAccountInfo = accountInfos.shift();
    if (!queueAccountInfo) {
      throw new errors.AccountNotFoundError(lease.queue);
    }
    const queue: types.OracleQueueAccountData = coder.decode(
      QueueAccount.accountName,
      queueAccountInfo.data
    );

    const batchSize = aggregator.oracleRequestBatchSize + 1;
    const minUpdateDelaySeconds = aggregator.minUpdateDelaySeconds * 1.5; // account for jitters with * 1.5
    const updatesPerDay = (60 * 60 * 24) / minUpdateDelaySeconds;
    const costPerDay = batchSize * queue.reward.toNumber() * updatesPerDay;
    const oneDay = 24 * 60 * 60 * 1000; // ms in a day
    const balance = await this.getBalance();
    const endDate = new Date();
    endDate.setTime(endDate.getTime() + (balance * oneDay) / costPerDay);
    const timeLeft = endDate.getTime() - new Date().getTime();
    return timeLeft;
  }

  public async extend(params: {
    loadAmount: number;
    funder?: PublicKey;
    funderAuthority?: Keypair;
  }): Promise<TransactionSignature> {
    const leaseExtend = await this.extendInstruction(
      this.program.walletPubkey,
      params
    );
    const txnSignature = await this.program.signAndSend(leaseExtend);
    return txnSignature;
  }

  public async extendInstruction(
    payer: PublicKey,
    params: {
      loadAmount: number;
      funder?: PublicKey;
      funderAuthority?: Keypair;
    }
  ): Promise<TransactionObject> {
    const ixns: TransactionInstruction[] = [];
    const signers: Keypair[] = [];

    const lease = await this.loadData();
    const coder = this.program.coder;

    const accountInfos = await this.program.connection.getMultipleAccountsInfo([
      lease.aggregator,
      lease.queue,
    ]);

    // decode aggregator
    const aggregatorAccount = new AggregatorAccount(
      this.program,
      lease.aggregator
    );
    const aggregatorAccountInfo = accountInfos.shift();
    if (!aggregatorAccountInfo) {
      throw new errors.AccountNotFoundError(lease.aggregator);
    }
    const aggregator: types.AggregatorAccountData = coder.decode(
      AggregatorAccount.accountName,
      aggregatorAccountInfo.data
    );

    const jobs = await aggregatorAccount.loadJobs(aggregator);

    // decode queue
    const queueAccountInfo = accountInfos.shift();
    if (!queueAccountInfo) {
      throw new errors.AccountNotFoundError(lease.queue);
    }

    const jobWallets: Array<PublicKey> = [];
    const walletBumps: Array<number> = [];
    for (const idx in jobs) {
      const jobAccountData = jobs[idx].state;
      const authority = jobAccountData.authority ?? PublicKey.default;
      const [jobWallet, bump] = await PublicKey.findProgramAddress(
        [
          authority.toBuffer(),
          spl.TOKEN_PROGRAM_ID.toBuffer(),
          this.program.mint.address.toBuffer(),
        ],
        spl.ASSOCIATED_TOKEN_PROGRAM_ID
      );
      jobWallets.push(jobWallet);
      walletBumps.push(bump);
    }

    const leaseBump = LeaseAccount.fromSeed(
      this.program,
      lease.queue,
      lease.aggregator
    )[1];

    // const funder = params.funder ?? payer;
    const funderAuthority = params.funderAuthority
      ? params.funderAuthority.publicKey
      : payer;
    const funder = params.funder
      ? params.funder
      : this.program.mint.getAssociatedAddress(funderAuthority);
    const funderBalance =
      (await this.program.mint.getBalance(funderAuthority)) ?? 0;
    if (funderBalance < params.loadAmount) {
      const wrapIxns = await this.program.mint.unwrapInstructions(
        payer,
        params.loadAmount,
        params.funderAuthority
      );
      ixns.push(...wrapIxns.ixns);
      signers.push(...wrapIxns.signers);
    }

    const loadAmountLamports = this.program.mint.toTokenAmount(
      params.loadAmount
    );

    ixns.push(
      types.leaseExtend(
        this.program,
        {
          params: {
            loadAmount: new BN(loadAmountLamports.toString()),
            stateBump: this.program.programState.bump,
            leaseBump,
            walletBumps: new Uint8Array(walletBumps),
          },
        },
        {
          lease: this.publicKey,
          escrow: lease.escrow,
          aggregator: lease.aggregator,
          queue: lease.queue,
          funder: funder,
          owner: funderAuthority,
          tokenProgram: spl.TOKEN_PROGRAM_ID,
          programState: this.program.programState.publicKey,
          mint: this.program.mint.address,
        }
      )
    );

    return new TransactionObject(payer, ixns, signers);
  }

  public async withdrawInstruction(
    payer: PublicKey,
    params: {
      amount: number;
      unwrap?: boolean;
      withdrawWallet?: PublicKey;
      withdrawAuthority?: Keypair;
    }
  ): Promise<TransactionObject> {
    const txns: TransactionObject[] = [];
    const loadAmountLamports = this.program.mint.toTokenAmount(params.amount);

    const withdrawAuthority = params.withdrawAuthority
      ? params.withdrawAuthority.publicKey
      : payer;
    const withdrawWallet = params.withdrawWallet
      ? params.withdrawWallet
      : this.program.mint.getAssociatedAddress(withdrawAuthority);

    // create token wallet if it doesnt exist
    const withdrawWalletAccountInfo =
      await this.program.connection.getAccountInfo(withdrawWallet);
    if (withdrawWalletAccountInfo === null) {
      const [createUserTxn] = this.program.mint.createAssocatedUserInstruction(
        payer,
        params.withdrawAuthority
      );
      txns.push(createUserTxn);
    }

    const lease = await this.loadData();
    const accountInfos = await this.program.connection.getMultipleAccountsInfo([
      lease.aggregator,
      lease.queue,
    ]);

    // decode aggregator
    const aggregatorAccount = new AggregatorAccount(
      this.program,
      lease.aggregator
    );
    const aggregatorAccountInfo = accountInfos.shift();
    if (!aggregatorAccountInfo) {
      throw new errors.AccountNotFoundError(lease.aggregator);
    }

    // decode queue
    const queueAccountInfo = accountInfos.shift();
    if (!queueAccountInfo) {
      throw new errors.AccountNotFoundError(lease.queue);
    }

    const leaseBump = LeaseAccount.fromSeed(
      this.program,
      lease.queue,
      lease.aggregator
    )[1];

    txns.push(
      new TransactionObject(
        payer,
        [
          types.leaseWithdraw(
            this.program,
            {
              params: {
                stateBump: this.program.programState.bump,
                leaseBump: leaseBump,
                amount: new BN(loadAmountLamports.toString()),
              },
            },
            {
              lease: this.publicKey,
              escrow: lease.escrow,
              aggregator: aggregatorAccount.publicKey,
              queue: lease.queue,
              withdrawAuthority: withdrawAuthority,
              withdrawAccount: withdrawWallet,
              tokenProgram: spl.TOKEN_PROGRAM_ID,
              programState: this.program.programState.publicKey,
              mint: this.program.mint.address,
            }
          ),
        ],
        params.withdrawAuthority ? [params.withdrawAuthority] : []
      )
    );

    if (params.unwrap) {
      txns.push(
        await this.program.mint.unwrapInstructions(
          payer,
          params.amount,
          params.withdrawAuthority
        )
      );
    }

    const packed = TransactionObject.pack(txns);
    if (packed.length > 1) {
      throw new Error(`TransactionOverflowError`);
    }

    return packed[0];
  }

  public async withdraw(params: {
    amount: number;
    unwrap?: boolean;
    withdrawWallet?: PublicKey;
    withdrawAuthority?: Keypair;
  }): Promise<TransactionSignature> {
    const withdrawTxn = await this.withdrawInstruction(
      this.program.walletPubkey,
      params
    );
    const txnSignature = await this.program.signAndSend(withdrawTxn);
    return txnSignature;
  }

  public async setAuthority(params: {
    newAuthority: PublicKey;
    withdrawAuthority: Keypair;
  }): Promise<TransactionSignature> {
    const setAuthorityTxn = this.setAuthorityInstruction(
      this.program.walletPubkey,
      params
    );
    const txnSignature = await this.program.signAndSend(setAuthorityTxn);
    return txnSignature;
  }

  public setAuthorityInstruction(
    payer: PublicKey,
    params: {
      newAuthority: PublicKey;
      withdrawAuthority?: Keypair;
    }
  ): TransactionObject {
    return new TransactionObject(
      payer,
      [
        types.leaseSetAuthority(
          this.program,
          {
            params: {},
          },
          {
            lease: this.publicKey,
            withdrawAuthority: params.withdrawAuthority
              ? params.withdrawAuthority.publicKey
              : payer,
            newAuthority: params.newAuthority,
          }
        ),
      ],
      params.withdrawAuthority ? [params.withdrawAuthority] : []
    );
  }
}<|MERGE_RESOLUTION|>--- conflicted
+++ resolved
@@ -162,27 +162,10 @@
               walletBumps: walletBumps,
             },
           },
-<<<<<<< HEAD
-        },
-        {
-          lease: leaseAccount.publicKey,
-          queue: params.queueAccount.publicKey,
-          aggregator: params.aggregatorAccount.publicKey,
-          payer: payer,
-          systemProgram: SystemProgram.programId,
-          tokenProgram: spl.TOKEN_PROGRAM_ID,
-          funder: funderTokenAccount,
-          owner: funderAuthority,
-          escrow: escrow,
-          programState: program.programState.publicKey,
-          mint: program.mint.address,
-        }
-      )
-=======
           {
             lease: leaseAccount.publicKey,
-            queue: params.queuePubkey,
-            aggregator: params.aggregatorPubkey,
+            queue: params.queueAccount.publicKey,
+            aggregator: params.aggregatorAccount.publicKey,
             payer: payer,
             systemProgram: SystemProgram.programId,
             tokenProgram: spl.TOKEN_PROGRAM_ID,
@@ -195,7 +178,6 @@
         ),
       ],
       params.funderAuthority ? [params.funderAuthority] : []
->>>>>>> 96e5ba4e
     );
 
     const packed = TransactionObject.pack([wrapTxn, leaseInitTxn]);
