--- conflicted
+++ resolved
@@ -136,11 +136,7 @@
                 data: self.btc_usdt.clone().into(),
             },
             OracleDataWithTradingSymbol {
-<<<<<<< HEAD
-                symbol: TradingSymbol::Usc,
-=======
                 symbol: TradingSymbol::Usdc,
->>>>>>> cb031417
                 data: self.usdc_usdt.clone().into(),
             },
             OracleDataWithTradingSymbol {
